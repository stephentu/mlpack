/**
 * @file lars_main.cpp
 * @author Nishant Mehta
 *
 * Executable for LARS.
 */
#include <mlpack/core.hpp>

#include "lars.hpp"

PROGRAM_INFO("LARS", "An implementation of LARS: Least Angle Regression "
    "(Stagewise/laSso).  This is a stage-wise homotopy-based algorithm for "
    "L1-regularized linear regression (LASSO) and L1+L2-regularized linear "
    "regression (Elastic Net).\n"
    "\n"
    "This program is able to train a LARS/LASSO/Elastic Net model or load a "
    "model from file, output regression predictions for a test set, and save "
    "the trained model to a file.  The LARS algorithm is described in more "
    "detail below:\n"
    "\n"
    "Let X be a matrix where each row is a point and each column is a "
    "dimension, and let y be a vector of targets.\n"
    "\n"
    "The Elastic Net problem is to solve\n\n"
    "  min_beta 0.5 || X * beta - y ||_2^2 + lambda_1 ||beta||_1 +\n"
    "      0.5 lambda_2 ||beta||_2^2\n\n"
    "If --lambda1 > 0 and --lambda2 = 0, the problem is the LASSO.\n"
    "If --lambda1 > 0 and --lambda2 > 0, the problem is the Elastic Net.\n"
    "If --lambda1 = 0 and --lambda2 > 0, the problem is ridge regression.\n"
    "If --lambda1 = 0 and --lambda2 = 0, the problem is unregularized linear "
    "regression.\n"
    "\n"
    "For efficiency reasons, it is not recommended to use this algorithm with "
    "--lambda_1 = 0.  In that case, use the 'linear_regression' program, which "
    "implements both unregularized linear regression and ridge regression.\n"
    "\n"
    "To train a LARS/LASSO/Elastic Net model, the --input_file and "
    "--responses_file parameters must be given.  The --lambda1 --lambda2, and "
    "--use_cholesky arguments control the training parameters.  A trained model"
    " can be saved with the --output_model_file, or, if training is not desired"
    " at all, a model can be loaded with --input_model_file.  Any output "
    "predictions from a test file can be saved into the file specified by the "
    "--output_predictions option.");

PARAM_STRING_IN("input_file", "File containing covariates (X).", "i", "");
PARAM_STRING_IN("responses_file", "File containing y (responses/observations).",
    "r", "");

PARAM_STRING_IN("input_model_file", "File to load model from.", "m", "");
PARAM_STRING_OUT("output_model_file", "File to save model to.", "M");

<<<<<<< HEAD
PARAM_STRING_IN("test_file", "File containing points to regress on (test "
    "points).", "t", "");
PARAM_STRING_OUT("output_predictions", "If --test_file is specified, this file "
    "is where the predicted responses will be saved.", "o");
=======
PARAM_STRING("test_file", "File containing points to regress on (test points).",
    "t", "");
PARAM_STRING("output_predictions", "If --test_file is specified, this "
    "file is where the predicted responses will be saved.", "o", "");
>>>>>>> e434aee1

PARAM_DOUBLE_IN("lambda1", "Regularization parameter for l1-norm penalty.", "l",
    0);
PARAM_DOUBLE_IN("lambda2", "Regularization parameter for l2-norm penalty.", "L",
    0);
PARAM_FLAG("use_cholesky", "Use Cholesky decomposition during computation "
    "rather than explicitly computing the full Gram matrix.", "c");

using namespace arma;
using namespace std;
using namespace mlpack;
using namespace mlpack::regression;

int main(int argc, char* argv[])
{
  // Handle parameters,
  CLI::ParseCommandLine(argc, argv);

  double lambda1 = CLI::GetParam<double>("lambda1");
  double lambda2 = CLI::GetParam<double>("lambda2");
  bool useCholesky = CLI::HasParam("use_cholesky");

  // Check parameters -- make sure everything given makes sense.
  if (CLI::HasParam("input_file") && !CLI::HasParam("responses_file"))
    Log::Fatal << "--input_file (-i) is specified, but --responses_file (-r) is"
        << " not!" << endl;

  if (CLI::HasParam("responses_file") && !CLI::HasParam("input_file"))
    Log::Fatal << "--responses_file (-r) is specified, but --input_file (-i) is"
        << " not!" << endl;

  if (!CLI::HasParam("input_file") && !CLI::HasParam("input_model_file"))
    Log::Fatal << "No input data specified (with --input_file (-i) and "
        << "--responses_file (-r)), and no input model specified (with "
        << "--input_model_file (-m))!" << endl;

  if (CLI::HasParam("input_file") && CLI::HasParam("input_model_file"))
    Log::Fatal << "Both --input_file (-i) and --input_model_file (-m) are "
        << "specified, but only one may be specified!" << endl;

  if (!CLI::HasParam("output_predictions") &&
      !CLI::HasParam("output_model_file"))
    Log::Warn << "--output_predictions (-o) and --output_model_file (-M) "
        << "are not specified; no results will be saved!" << endl;

  if (CLI::HasParam("output_predictions") && !CLI::HasParam("test_file"))
    Log::Warn << "--output_predictions (-o) specified, but --test_file "
        << "(-t) is not; no results will be saved." << endl;

  if (CLI::HasParam("test_file") && !CLI::HasParam("output_predictions"))
    Log::Warn << "--test_file (-t) specified, but --output_predictions "
        << "(-o) is not; no results will be saved." << endl;

  // Initialize the object.
  LARS lars(useCholesky, lambda1, lambda2);

  if (CLI::HasParam("input_file"))
  {
    // Load covariates.  We can avoid LARS transposing our data by choosing to
    // not transpose this data.
    const string inputFile = CLI::GetParam<string>("input_file");
    mat matX;
    data::Load(inputFile, matX, true, false);

    // Load responses.  The responses should be a one-dimensional vector, and it
    // seems more likely that these will be stored with one response per line
    // (one per row).  So we should not transpose upon loading.
    const string responsesFile = CLI::GetParam<string>("responses_file");
    mat matY; // Will be a vector.
    data::Load(responsesFile, matY, true, false);

    // Make sure y is oriented the right way.
    if (matY.n_rows == 1)
      matY = trans(matY);
    if (matY.n_cols > 1)
      Log::Fatal << "Only one column or row allowed in responses file!" << endl;

    if (matY.n_elem != matX.n_rows)
      Log::Fatal << "Number of responses must be equal to number of rows of X!"
          << endl;

    vec beta;
    lars.Train(matX, matY.unsafe_col(0), beta, false /* do not transpose */);
  }
  else // We must have --input_model_file.
  {
    const string inputModelFile = CLI::GetParam<string>("input_model_file");
    data::Load(inputModelFile, "lars_model", lars, true);
  }

  if (CLI::HasParam("test_file"))
  {
    Log::Info << "Regressing on test points." << endl;
    const string testFile = CLI::GetParam<string>("test_file");

    // Load test points.
    mat testPoints;
    data::Load(testFile, testPoints, true, false);

    // Make sure the dimensionality is right.  We haven't transposed, so, we
    // check n_cols not n_rows.
    if (testPoints.n_cols != lars.BetaPath().back().n_elem)
      Log::Fatal << "Dimensionality of test set (" << testPoints.n_cols << ") "
          << "is not equal to the dimensionality of the model ("
          << lars.BetaPath().back().n_elem << ")!" << endl;

    arma::vec predictions;
    lars.Predict(testPoints.t(), predictions, false);

    // Save test predictions.  One per line, so, don't transpose on save.
<<<<<<< HEAD
    if (outputPredictionsFile != "")
      data::Save(outputPredictionsFile, predictions, true, false);
=======
    if (CLI::HasParam("output_predictions"))
    {
      const string outputPredictionsFile =
        CLI::GetParam<string>("output_predictions");
      data::Save(outputPredictionsFile, predictions, true, false);
    }
>>>>>>> e434aee1
  }

  if (CLI::HasParam("output_model_file"))
  {
    const string outputModelFile = CLI::GetParam<string>("output_model_file");
    data::Save(outputModelFile, "lars_model", lars, true);
  }
}<|MERGE_RESOLUTION|>--- conflicted
+++ resolved
@@ -49,17 +49,10 @@
 PARAM_STRING_IN("input_model_file", "File to load model from.", "m", "");
 PARAM_STRING_OUT("output_model_file", "File to save model to.", "M");
 
-<<<<<<< HEAD
 PARAM_STRING_IN("test_file", "File containing points to regress on (test "
     "points).", "t", "");
 PARAM_STRING_OUT("output_predictions", "If --test_file is specified, this file "
     "is where the predicted responses will be saved.", "o");
-=======
-PARAM_STRING("test_file", "File containing points to regress on (test points).",
-    "t", "");
-PARAM_STRING("output_predictions", "If --test_file is specified, this "
-    "file is where the predicted responses will be saved.", "o", "");
->>>>>>> e434aee1
 
 PARAM_DOUBLE_IN("lambda1", "Regularization parameter for l1-norm penalty.", "l",
     0);
@@ -170,17 +163,12 @@
     lars.Predict(testPoints.t(), predictions, false);
 
     // Save test predictions.  One per line, so, don't transpose on save.
-<<<<<<< HEAD
-    if (outputPredictionsFile != "")
-      data::Save(outputPredictionsFile, predictions, true, false);
-=======
     if (CLI::HasParam("output_predictions"))
     {
       const string outputPredictionsFile =
         CLI::GetParam<string>("output_predictions");
       data::Save(outputPredictionsFile, predictions, true, false);
     }
->>>>>>> e434aee1
   }
 
   if (CLI::HasParam("output_model_file"))
