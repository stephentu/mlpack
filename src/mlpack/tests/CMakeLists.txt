# mlpack test executable.
add_executable(mlpack_test
  mlpack_test.cpp
  activation_functions_test.cpp
  adaboost_test.cpp
  adam_test.cpp
  ada_delta_test.cpp
  arma_extend_test.cpp
  aug_lagrangian_test.cpp
  binarize_test.cpp
  cf_test.cpp
  cli_test.cpp
  convolution_test.cpp
  convolutional_network_test.cpp
  cosine_tree_test.cpp
  decision_stump_test.cpp
  det_test.cpp
  distribution_test.cpp
  emst_test.cpp
  fastmks_test.cpp
  feedforward_network_test.cpp
  gmm_test.cpp
  hmm_test.cpp
  hoeffding_tree_test.cpp
  ind2sub_test.cpp
  init_rules_test.cpp
  kernel_test.cpp
  kernel_pca_test.cpp
  kernel_traits_test.cpp
  kfn_test.cpp
  akfn_test.cpp
  kmeans_test.cpp
  knn_test.cpp
  krann_search_test.cpp
  aknn_test.cpp
  lars_test.cpp
  lbfgs_test.cpp
  lin_alg_test.cpp
  linear_regression_test.cpp
  load_save_test.cpp
  local_coordinate_coding_test.cpp
  log_test.cpp
  logistic_regression_test.cpp
  lrsdp_test.cpp
  lsh_test.cpp
  math_test.cpp
  matrix_completion_test.cpp
  maximal_inputs_test.cpp
  mean_shift_test.cpp
  metric_test.cpp
  minibatch_sgd_test.cpp
  nbc_test.cpp
  nca_test.cpp
  network_util_test.cpp
  nmf_test.cpp
  pca_test.cpp
  perceptron_test.cpp
  quic_svd_test.cpp
  radical_test.cpp
  randomized_svd_test.cpp
  range_search_test.cpp
  recurrent_network_test.cpp
  rectangle_tree_test.cpp
  regularized_svd_test.cpp
  rmsprop_test.cpp
  sa_test.cpp
  sdp_primal_dual_test.cpp
  sgd_test.cpp
  serialization.hpp
  serialization.cpp
  serialization_test.cpp
  softmax_regression_test.cpp
  sort_policy_test.cpp
  sparse_autoencoder_test.cpp
  sparse_coding_test.cpp
  split_data_test.cpp
  termination_policy_test.cpp
  tree_test.cpp
  tree_traits_test.cpp
  union_find_test.cpp
  svd_batch_test.cpp
  svd_incremental_test.cpp
  nystroem_method_test.cpp
  armadillo_svd_test.cpp
<<<<<<< HEAD
  recurrent_network_test.cpp
  vantage_point_tree_test.cpp
=======
>>>>>>> e434aee1
)
# Link dependencies of test executable.
target_link_libraries(mlpack_test
  mlpack
  ${BOOST_unit_test_framework_LIBRARY}
)

# Copy test data into right place.
add_custom_command(TARGET mlpack_test
  POST_BUILD
  COMMAND ${CMAKE_COMMAND} -E copy_directory ${CMAKE_CURRENT_SOURCE_DIR}/data/
      ${PROJECT_BINARY_DIR}
)
add_custom_command(TARGET mlpack_test
  POST_BUILD
  COMMAND ${CMAKE_COMMAND} -E tar xjpf mnist_first250_training_4s_and_9s.tar.bz2
  WORKING_DIRECTORY ${PROJECT_BINARY_DIR}
)

# For 'make test'.
add_test (NAME mlpack_test
  COMMAND mlpack_test "--log_level=test_suite" # Set UTF runtime param
  WORKING_DIRECTORY ${CMAKE_BINARY_DIR}/ # This is where test files are put.
)<|MERGE_RESOLUTION|>--- conflicted
+++ resolved
@@ -82,11 +82,7 @@
   svd_incremental_test.cpp
   nystroem_method_test.cpp
   armadillo_svd_test.cpp
-<<<<<<< HEAD
-  recurrent_network_test.cpp
   vantage_point_tree_test.cpp
-=======
->>>>>>> e434aee1
 )
 # Link dependencies of test executable.
 target_link_libraries(mlpack_test
